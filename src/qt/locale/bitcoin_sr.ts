--- conflicted
+++ resolved
@@ -459,7 +459,6 @@
         </translation>
     </message>
     <message>
-<<<<<<< HEAD
         <location filename="../bitcoingui.cpp" line="564"/>
         <source>Up to date</source>
         <translation>Ажурно</translation>
@@ -470,38 +469,22 @@
         <translation>Ажурирање у току...</translation>
     </message>
     <message>
-        <location filename="../bitcoingui.cpp" line="823"/>
-=======
-        <location filename="../bitcoingui.cpp" line="615"/>
+        <location filename="../bitcoingui.cpp" line="632"/>
         <source>This transaction is over the size limit. You can still send it for a fee of %1, which goes to the nodes that process your transaction and helps to support the network. Do you want to pay the fee?</source>
         <translation type="unfinished"></translation>
     </message>
     <message>
-        <location filename="../bitcoingui.cpp" line="804"/>
-        <source>Backup Wallet</source>
-        <translation>Backup новчаника</translation>
-    </message>
-    <message>
-        <location filename="../bitcoingui.cpp" line="804"/>
->>>>>>> 13b0b1cd
+        <location filename="../bitcoingui.cpp" line="821"/>
         <source>Wallet Data (*.dat)</source>
         <translation type="unfinished"></translation>
     </message>
     <message>
-<<<<<<< HEAD
-        <location filename="../bitcoingui.cpp" line="826"/>
-=======
-        <location filename="../bitcoingui.cpp" line="807"/>
->>>>>>> 13b0b1cd
+        <location filename="../bitcoingui.cpp" line="824"/>
         <source>Backup Failed</source>
         <translation type="unfinished"></translation>
     </message>
     <message>
-<<<<<<< HEAD
-        <location filename="../bitcoingui.cpp" line="826"/>
-=======
-        <location filename="../bitcoingui.cpp" line="807"/>
->>>>>>> 13b0b1cd
+        <location filename="../bitcoingui.cpp" line="824"/>
         <source>There was an error trying to save the wallet data to the new location.</source>
         <translation type="unfinished"></translation>
     </message>
@@ -511,17 +494,11 @@
         <translation>Синхронизација са мрежом у току...</translation>
     </message>
     <message>
-        <location filename="../bitcoingui.cpp" line="633"/>
-        <source>This transaction is over the size limit.  You can still send it for a fee of %1, which goes to the nodes that process your transaction and helps to support the network.  Do you want to pay the fee?</source>
-        <translation>Ова трансакција је превелика.   И даље је можете послати уз накнаду од %1, која ће отићи чвору који прерађује трансакцију и помаже издржавању целе мреже.   Да ли желите да дате напојницу?</translation>
-    </message>
-    <message>
-        <location filename="../bitcoingui.cpp" line="666"/>
+        <location filename="../bitcoingui.cpp" line="664"/>
         <source>Incoming transaction</source>
         <translation>Придошла трансакција</translation>
     </message>
     <message>
-<<<<<<< HEAD
         <location filename="../bitcoingui.cpp" line="185"/>
         <source>&amp;Overview</source>
         <translation>&amp;Општи преглед</translation>
@@ -540,13 +517,34 @@
         <location filename="../bitcoingui.cpp" line="192"/>
         <source>Browse transaction history</source>
         <translation>Претражите историјат трансакција</translation>
-=======
-        <location filename="../bitcoingui.cpp" line="646"/>
-        <source>Sent transaction</source>
-        <translation>Послана трансакција</translation>
-    </message>
-    <message>
-        <location filename="../bitcoingui.cpp" line="648"/>
+    </message>
+    <message>
+        <location filename="../bitcoingui.cpp" line="250"/>
+        <source>&amp;Export...</source>
+        <translation>&amp;Извоз...</translation>
+    </message>
+    <message>
+        <location filename="../bitcoingui.cpp" line="198"/>
+        <source>Edit the list of stored addresses and labels</source>
+        <translation>Уредите запамћене адресе и њихове етикете</translation>
+    </message>
+    <message>
+        <location filename="../bitcoingui.cpp" line="253"/>
+        <source>Encrypt or decrypt wallet</source>
+        <translation>Шифровање и дешифровање новчаника</translation>
+    </message>
+    <message>
+        <location filename="../bitcoingui.cpp" line="258"/>
+        <source>Change the passphrase used for wallet encryption</source>
+        <translation>Мењање лозинке којом се шифрује новчаник</translation>
+    </message>
+    <message>
+        <location filename="../bitcoingui.cpp" line="636"/>
+        <source>Sending...</source>
+        <translation>Слање...</translation>
+    </message>
+    <message>
+        <location filename="../bitcoingui.cpp" line="665"/>
         <source>Date: %1
 Amount: %2
 Type: %3
@@ -555,52 +553,7 @@
         <translation type="unfinished"></translation>
     </message>
     <message>
-        <location filename="../bitcoingui.cpp" line="773"/>
-        <source>Wallet is &lt;b&gt;encrypted&lt;/b&gt; and currently &lt;b&gt;unlocked&lt;/b&gt;</source>
-        <translation>Новчаник јс &lt;b&gt;шифрован&lt;/b&gt; и тренутно &lt;b&gt;откључан&lt;/b&gt;</translation>
-    </message>
-    <message>
-        <location filename="../bitcoingui.cpp" line="781"/>
-        <source>Wallet is &lt;b&gt;encrypted&lt;/b&gt; and currently &lt;b&gt;locked&lt;/b&gt;</source>
-        <translation>Новчаник јс &lt;b&gt;шифрован&lt;/b&gt; и тренутно &lt;b&gt;закључан&lt;/b&gt;</translation>
->>>>>>> 13b0b1cd
-    </message>
-    <message>
-        <location filename="../bitcoingui.cpp" line="250"/>
-        <source>&amp;Export...</source>
-        <translation>&amp;Извоз...</translation>
-    </message>
-    <message>
-        <location filename="../bitcoingui.cpp" line="198"/>
-        <source>Edit the list of stored addresses and labels</source>
-        <translation>Уредите запамћене адресе и њихове етикете</translation>
-    </message>
-    <message>
-        <location filename="../bitcoingui.cpp" line="253"/>
-        <source>Encrypt or decrypt wallet</source>
-        <translation>Шифровање и дешифровање новчаника</translation>
-    </message>
-    <message>
-        <location filename="../bitcoingui.cpp" line="258"/>
-        <source>Change the passphrase used for wallet encryption</source>
-        <translation>Мењање лозинке којом се шифрује новчаник</translation>
-    </message>
-    <message>
-        <location filename="../bitcoingui.cpp" line="638"/>
-        <source>Sending...</source>
-        <translation>Слање...</translation>
-    </message>
-    <message>
-        <location filename="../bitcoingui.cpp" line="667"/>
-        <source>Date: %1
-Amount: %2
-Type: %3
-Address: %4
-</source>
-        <translation type="unfinished"></translation>
-    </message>
-    <message>
-        <location filename="../bitcoingui.cpp" line="800"/>
+        <location filename="../bitcoingui.cpp" line="798"/>
         <source>Wallet is &lt;b&gt;encrypted&lt;/b&gt; and currently &lt;b&gt;locked&lt;/b&gt;</source>
         <translation>Новчаник јс &lt;b&gt;шифрован&lt;/b&gt; и тренутно &lt;b&gt;закључан&lt;/b&gt;</translation>
     </message>
@@ -615,7 +568,7 @@
         <translation type="unfinished">Приказује прозор Bitcoin-а</translation>
     </message>
     <message>
-        <location filename="../bitcoingui.cpp" line="792"/>
+        <location filename="../bitcoingui.cpp" line="790"/>
         <source>Wallet is &lt;b&gt;encrypted&lt;/b&gt; and currently &lt;b&gt;unlocked&lt;/b&gt;</source>
         <translation>Новчаник јс &lt;b&gt;шифрован&lt;/b&gt; и тренутно &lt;b&gt;откључан&lt;/b&gt;</translation>
     </message>
@@ -629,7 +582,7 @@
         </translation>
     </message>
     <message>
-        <location filename="../bitcoingui.cpp" line="823"/>
+        <location filename="../bitcoingui.cpp" line="821"/>
         <source>Backup Wallet</source>
         <translation>Backup новчаника</translation>
     </message>
@@ -639,7 +592,7 @@
         <translation>Последњи примљени блок је направљен %1.</translation>
     </message>
     <message>
-        <location filename="../bitcoingui.cpp" line="665"/>
+        <location filename="../bitcoingui.cpp" line="663"/>
         <source>Sent transaction</source>
         <translation>Послана трансакција</translation>
     </message>
@@ -658,7 +611,6 @@
         <translation>Пошаљите новац на bitcoin адресу</translation>
     </message>
     <message>
-<<<<<<< HEAD
         <location filename="../bitcoingui.cpp" line="239"/>
         <source>&amp;About %1</source>
         <translation>&amp;О %1-у</translation>
@@ -667,11 +619,6 @@
         <location filename="../bitcoingui.cpp" line="242"/>
         <source>About &amp;Qt</source>
         <translation>О &amp;Qt-у</translation>
-=======
-        <location filename="../bitcoingui.cpp" line="647"/>
-        <source>Incoming transaction</source>
-        <translation>Придошла трансакција</translation>
->>>>>>> 13b0b1cd
     </message>
     <message>
         <location filename="../bitcoingui.cpp" line="243"/>
@@ -679,15 +626,9 @@
         <translation>Прегледајте информације о Qt-у</translation>
     </message>
     <message>
-<<<<<<< HEAD
         <location filename="../bitcoingui.cpp" line="252"/>
         <source>&amp;Encrypt Wallet</source>
         <translation>&amp;Шифровање новчаника</translation>
-=======
-        <location filename="../bitcoingui.cpp" line="619"/>
-        <source>Sending...</source>
-        <translation>Слање...</translation>
->>>>>>> 13b0b1cd
     </message>
     <message>
         <location filename="../bitcoin.cpp" line="127"/>
@@ -1743,22 +1684,22 @@
     </message>
     <message>
         <location filename="../bitcoinstrings.cpp" line="8"/>
-        <source>Error: Wallet locked, unable to create transaction  </source>
+        <source>Error: Wallet locked, unable to create transaction.</source>
         <translation type="unfinished"></translation>
     </message>
     <message>
         <location filename="../bitcoinstrings.cpp" line="9"/>
-        <source>Error: This transaction requires a transaction fee of at least %s because of its amount, complexity, or use of recently received funds  </source>
+        <source>Error: This transaction requires a transaction fee of at least %s because of its amount, complexity, or use of recently received funds.</source>
         <translation type="unfinished"></translation>
     </message>
     <message>
         <location filename="../bitcoinstrings.cpp" line="12"/>
-        <source>Error: Transaction creation failed  </source>
+        <source>Error: Transaction creation failed.</source>
         <translation type="unfinished"></translation>
     </message>
     <message>
         <location filename="../bitcoinstrings.cpp" line="14"/>
-        <source>Error: The transaction was rejected.  This might happen if some of the coins in your wallet were already spent, such as if you used a copy of wallet.dat and coins were spent in the copy but not marked as spent here.</source>
+        <source>Error: The transaction was rejected. This might happen if some of the coins in your wallet were already spent, such as if you used a copy of wallet.dat and coins were spent in the copy but not marked as spent here.</source>
         <translation type="unfinished"></translation>
     </message>
     <message>
@@ -2107,7 +2048,6 @@
         <translation type="unfinished"></translation>
     </message>
     <message>
-<<<<<<< HEAD
         <location filename="../bitcoinstrings.cpp" line="108"/>
         <source>Usage</source>
         <translation type="unfinished"></translation>
@@ -2115,10 +2055,6 @@
     <message>
         <location filename="../bitcoinstrings.cpp" line="109"/>
         <source>Cannot obtain a lock on data directory %s.  Bitcoin is probably already running.</source>
-=======
-        <location filename="../bitcoinstrings.cpp" line="72"/>
-        <source>Cannot obtain a lock on data directory %s. Bitcoin is probably already running.</source>
->>>>>>> 13b0b1cd
         <translation type="unfinished"></translation>
     </message>
     <message>
